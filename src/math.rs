--- conflicted
+++ resolved
@@ -589,17 +589,10 @@
         let angle = A::vector_angle(n0, n1);
         if let Some(f) = h.opposite().face(self)
             && h.is_boundary(self)
-<<<<<<< HEAD
-                && A::dot_product(A::cross_product(n0, n1), face_normals[f]) < A::scalarf64(0.0)
-            {
-                return -angle;
-            }
-=======
             && A::dot_product(A::cross_product(n0, n1), face_normals[f]) < A::scalarf64(0.0)
         {
             return -angle;
         }
->>>>>>> a4a33d5f
         angle
     }
 
