--- conflicted
+++ resolved
@@ -1279,16 +1279,10 @@
             // should not compile.
             for (m, h) in mesh.voh_ccw_iter_mut(v) {
                 if let Some(f) = h.face(m)
-<<<<<<< HEAD
-                    && (f.index() + h.index()) % 2 != 0 {
-                        m.delete_face(f, true).expect("Cannot delete face");
-                    }
-=======
                     && (f.index() + h.index()) % 2 != 0
                 {
                     m.delete_face(f, true).expect("Cannot delete face");
                 }
->>>>>>> a4a33d5f
             }
         }
         mesh.garbage_collection()
