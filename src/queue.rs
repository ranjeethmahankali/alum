--- conflicted
+++ resolved
@@ -543,16 +543,10 @@
     fn verify_heap_property<H: Handle, Cost: PartialOrd>(queue: &Queue<H, Cost>) -> bool {
         for i in 0..queue.len() {
             if let Some(parent_idx) = heap_parent(i)
-<<<<<<< HEAD
-                && let Some(std::cmp::Ordering::Greater) = queue.compare(parent_idx, i) {
-                    return false; // Parent is greater than child - heap property violated
-                }
-=======
                 && let Some(std::cmp::Ordering::Greater) = queue.compare(parent_idx, i)
             {
                 return false; // Parent is greater than child - heap property violated
             }
->>>>>>> a4a33d5f
         }
         true
     }
