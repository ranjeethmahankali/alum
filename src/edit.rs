use crate::{
    Adaptor, EPropBuf, FPropBuf, HPropBuf, HasTopology, PolyMeshT, VPropBuf,
    element::{EH, FH, HH, VH},
    error::Error,
    iterator::HasIterators,
    status::Status,
    topol::Topology,
};

/// This trait defines functions to edit the topology of a mesh, with typical
/// editing operations such as edge swaps, collapses etc.
pub trait EditableTopology: HasIterators {
    /// Check if it is safe to collapse an edge.
    ///
    /// This function only checks for topological errors, and doesn't account
    /// for shape and other geometric properties. This function uses the
    /// edge-status and vertex-status(mutable) properties to keep track of the
    /// neighborhood. Use this with borrowed properties as arguments if you're
    /// calling this function in a hot loop, to avoid repeated borrows.
    fn check_edge_collapse(
        &self,
        h: HH,
        edge_status: &EPropBuf<Status>,
        vertex_status: &mut VPropBuf<Status>,
    ) -> bool {
        // Check if already deleted.
        if edge_status[h.edge()].deleted() {
            return false;
        }
        let oh = h.opposite();
        let v0 = oh.head(self);
        let v1 = h.head(self);
        if vertex_status[v0].deleted() || vertex_status[v1].deleted() {
            return false;
        }
        let htriangle = match h.face(self) {
            Some(f) => f.valence(self) == 3,
            None => false,
        };
        let ohtriangle = match oh.face(self) {
            Some(f) => f.valence(self) == 3,
            None => false,
        };
        // Check if the faces are triangles and the vertices opposite the edge
        // on those triangles are actually the same vertex.
        let vl = if htriangle {
            let h1 = h.next(self);
            let h2 = h1.next(self);
            if h1.opposite().is_boundary(self) && h2.opposite().is_boundary(self) {
                return false;
            }
            Some(h1.head(self))
        } else {
            None
        };
        let vr = if ohtriangle {
            let h1 = oh.next(self);
            let h2 = h1.next(self);
            if h1.opposite().is_boundary(self) && h2.opposite().is_boundary(self) {
                return false;
            }
            Some(h1.head(self))
        } else {
            None
        };
        if let (Some(vl), Some(vr)) = (vl, vr)
<<<<<<< HEAD
            && vl == vr {
                return false;
            }
=======
            && vl == vr
        {
            return false;
        }
>>>>>>> a4a33d5f
        let v0_boundary = v0.is_boundary(self);
        let v1_boundary = v1.is_boundary(self);
        // Check if we're collapsing across two different boundaries.
        if v0_boundary && v1_boundary && !h.is_boundary(self) && !oh.is_boundary(self) {
            return false;
        }
        // A boundary vertex should not be collapsed inward.
        if v0_boundary && !v1_boundary {
            return false;
        }
        // Check the 'Link condition' Edelsbrunner [2006]. The intersection of
        // the one rings of from and to vertices must be the left and right
        // vertices, and only if the corresponding faces are triangles.
        let vl = h.next(self).head(self);
        let vr = oh.next(self).head(self);
        for v in self.vv_ccw_iter(v0) {
            vertex_status[v].set_tagged(false);
        }
        for v in self.vv_ccw_iter(v1) {
            vertex_status[v].set_tagged(true);
        }
        for v in self.vv_ccw_iter(v0) {
            if vertex_status[v].tagged() && !(v == vl && htriangle) && !(v == vr && ohtriangle) {
                return false;
            }
        }
        // Check for folded faces that might degenerate.
        if htriangle {
            let h1 = h.next(self).opposite();
            let h2 = h.prev(self).opposite();
            match (h1.face(self), h2.face(self)) {
                (None, None) => return false, // This is redundant but just in case.
                (Some(fa), Some(fb)) if fa == fb && fa.valence(self) != 3 => return false,
                _ => {} // Do nothing.
            }
        }
        if ohtriangle {
            let h1 = oh.next(self).opposite();
            let h2 = oh.prev(self).opposite();
            match (h1.face(self), h2.face(self)) {
                (None, None) => return false, // This is redundant but just in case.
                (Some(fa), Some(fb)) if fa == fb && fa.valence(self) != 3 => return false,
                _ => {} // Do nothing.
            }
        }
        // Check again if left and right are the same vertex.
        if let Some(h) = v0.halfedge(self)
<<<<<<< HEAD
            && vertex_status[h.head(self)].tagged() && vl == vr && htriangle && ohtriangle {
                return false;
            }
=======
            && vertex_status[h.head(self)].tagged()
            && vl == vr
            && htriangle
            && ohtriangle
        {
            return false;
        }
>>>>>>> a4a33d5f
        true
    }

    /// This is the same as [`Self::check_edge_collapse`], except it will
    /// attempt to borrow the necessary properties and may return an error if it
    /// ccannot borrow the required properties.
    fn try_check_edge_collapse(&self, h: HH) -> Result<bool, Error> {
        let topol = self.topology();
        let estatus = topol.estatus.try_borrow()?;
        // Clone the property to side step compile time borrow checker. The
        // runtime borrow checker is still in use, so not a problem.
        let mut vstatus = topol.vstatus.clone();
        let mut vstatus = vstatus.try_borrow_mut()?;
        Ok(topol.check_edge_collapse(h, &estatus, &mut vstatus))
    }

    /// Sometimes after collapsing an edge, if the neighboring faces are
    /// triangles, we end up with degenerate loops / faces. This cleans up such
    /// loops.
    fn collapse_degenerate_triangle(
        &mut self,
        h: HH,
        hstatus: &mut HPropBuf<Status>,
        estatus: &mut EPropBuf<Status>,
        fstatus: &mut FPropBuf<Status>,
    ) {
        let topol = self.topology_mut();
        let h1 = h.next(topol);
        let o = h.opposite();
        let o1 = h1.opposite();
        let on = o.next(topol);
        let op = o.prev(topol);
        let v0 = h.head(topol);
        let v1 = h1.head(topol);
        let fh = h.face(topol);
        let fo = o.face(topol);
        // Ensure the loop represents a collapsed triangle. Because this is a
        // private function, all callers inside the implementation, so we can be
        // confident and assert to catch and weed out any bugs in debug builds.
        debug_assert_eq!(h1.next(topol), h);
        debug_assert_ne!(h1, o);
        // Rewire halfedge -> halfedge.
        topol.link_halfedges(h1, on);
        topol.link_halfedges(op, h1);
        // Rewire halfedge -> face.
        topol.halfedge_mut(h1).face = fo;
        // Rewire vertex -> halfedge.
        topol.vertex_mut(v0).halfedge = Some(h1);
        topol.adjust_outgoing_halfedge(v0);
        topol.vertex_mut(v1).halfedge = Some(o1);
        topol.adjust_outgoing_halfedge(v1);
        // Rewire face -> halfedge.
        if let Some(fo) = fo
<<<<<<< HEAD
            && fo.halfedge(topol) == o {
                topol.face_mut(fo).halfedge = h1;
            }
=======
            && fo.halfedge(topol) == o
        {
            topol.face_mut(fo).halfedge = h1;
        }
>>>>>>> a4a33d5f
        // Delete stuff.
        if let Some(fh) = fh {
            fstatus[fh].set_deleted(true);
        }
        estatus[h.edge()].set_deleted(true);
        hstatus[h].set_deleted(true);
        hstatus[o].set_deleted(true);
    }

    /// Collapse the given edge.
    ///
    /// The vertex at the start of the halfedge will be deleted, and all the
    /// topology associated with that vertex will be rewired to the vertex that
    /// the halfedge is pointing towards. This function requires borrowed status
    /// properties of vertices, halfedges, edges and faces. This is useful when
    /// collapsing edges in a hot loop, to avoid repeated borrows of
    /// properties. `hcache` is used for temporary storage. Reusing the same
    /// `hcache` for many collapses avoids repeated allocations.
    fn collapse_edge(
        &mut self,
        h: HH,
        vstatus: &mut VPropBuf<Status>,
        hstatus: &mut HPropBuf<Status>,
        estatus: &mut EPropBuf<Status>,
        fstatus: &mut FPropBuf<Status>,
        hcache: &mut Vec<HH>,
    ) {
        let topol = self.topology_mut();
        // Collect neighboring topology.
        let hn = h.next(topol);
        let hp = h.prev(topol);
        let o = h.opposite();
        let on = o.next(topol);
        let op = o.prev(topol);
        let fh = h.face(topol);
        let fo = o.face(topol);
        let vh = h.head(topol);
        let vo = o.head(topol);
        // Rewire halfedge -> vertex
        hcache.clear();
        hcache.extend(topol.vih_ccw_iter(vo));
        for ih in hcache.drain(..) {
            topol.halfedge_mut(ih).vertex = vh;
        }
        // Rewire halfedge -> halfedge
        topol.link_halfedges(hp, hn);
        topol.link_halfedges(op, on);
        // Rewire face -> halfedge
        if let Some(fh) = fh {
            topol.face_mut(fh).halfedge = hn;
        }
        if let Some(fo) = fo {
            topol.face_mut(fo).halfedge = on;
        }
        // Rewire vertex -> halfedge
        if vh.halfedge(topol) == Some(o) {
            topol.vertex_mut(vh).halfedge = Some(hn);
        }
        topol.adjust_outgoing_halfedge(vh);
        topol.vertex_mut(vo).halfedge = None;
        // Delete stuff
        estatus[h.edge()].set_deleted(true);
        vstatus[vo].set_deleted(true);
        hstatus[h].set_deleted(true);
        hstatus[o].set_deleted(true);
        // If the loops that used to contain the halfedges that were collapsed
        // and deleted had a valance of 3, they are now degenerate. So we need
        // to collapse those loops.
        if hn.next(topol) == hp {
            topol.collapse_degenerate_triangle(hn, hstatus, estatus, fstatus);
        }
        if on.next(topol) == op {
            topol.collapse_degenerate_triangle(on, hstatus, estatus, fstatus);
        }
    }

    /// This is the same as [`Self::collapse_edge`]. Except this function will
    /// try to borrow all the necessary properties, and return an error if the
    /// borrowing fails.
    fn try_collapse_edge(&mut self, h: HH, hcache: &mut Vec<HH>) -> Result<(), Error> {
        let topol = self.topology_mut();
        let mut vstatus = topol.vstatus.clone();
        let mut vstatus = vstatus.try_borrow_mut()?;
        let mut hstatus = topol.hstatus.clone();
        let mut hstatus = hstatus.try_borrow_mut()?;
        let mut estatus = topol.estatus.clone();
        let mut estatus = estatus.try_borrow_mut()?;
        let mut fstatus = topol.fstatus.clone();
        let mut fstatus = fstatus.try_borrow_mut()?;
        topol.collapse_edge(
            h,
            &mut vstatus,
            &mut hstatus,
            &mut estatus,
            &mut fstatus,
            hcache,
        );
        Ok(())
    }

    /// Triangulate a face.
    ///
    /// This does not take the geometry / shape of the face into account. This
    /// only accounts for the topology of the face.
    fn triangulate_face(&mut self, f: FH) -> Result<(), Error> {
        let topol = self.topology_mut();
        let mut base = f.halfedge(topol);
        let vstart = base.tail(topol);
        let prev = base.prev(topol);
        let mut next = base.next(topol);
        while next.next(topol).head(topol) != vstart {
            let next2 = next.next(topol);
            let fnew = topol.new_face(base)?;
            let enew = topol.new_edge(vstart, next.head(topol), prev, next2, next, base)?;
            let hnew = enew.halfedge(false);
            let ohnew = enew.halfedge(true);
            // Link the triangle created.
            topol.link_halfedges(base, next);
            topol.link_halfedges(next, ohnew);
            topol.link_halfedges(ohnew, base);
            // Set face handles.
            topol.halfedge_mut(base).face = Some(fnew);
            topol.halfedge_mut(next).face = Some(fnew);
            topol.halfedge_mut(ohnew).face = Some(fnew);
            // Copy properties.
            topol.hprops.copy(prev, ohnew)?;
            topol.hprops.copy(prev, hnew)?;
            topol.fprops.copy(f, fnew)?;
            // For next iteration.
            base = hnew;
            next = next2;
        }
        // Last face takes the original face handle.
        topol.face_mut(f).halfedge = base;
        topol.link_halfedges(base, next);
        topol.link_halfedges(next.next(topol), base);
        topol.halfedge_mut(base).face = Some(f);
        Ok(())
    }

    /// Triangulate all faces in this mesh.
    ///
    /// This does not take the geometry / shape of the face into account. This
    /// only accounts for the topology of the face.
    fn triangulate(&mut self) -> Result<(), Error> {
        for f in self.faces() {
            self.triangulate_face(f)?;
        }
        Ok(())
    }

    /// Split an edge with a new vertex at the given position.
    ///
    /// A new vertex is inserted at the given position and is used to split the
    /// edge. Say, the existing edge spans vertices `a` and `b`. After the
    /// split, this edge will span vertices `v` and `b`, and a new edge is
    /// created that spans vertices `a` and `v`. If successful, a halfedge
    /// pointing from `a` to `v` is returned.
    fn split_edge(&mut self, h: HH, v: VH, copy_props: bool) -> Result<HH, Error> {
        let topol = self.topology_mut();
        let oh = h.opposite();
        let e = h.edge();
        let vfrom = h.tail(topol);
        let (ph, on) = (h.prev(topol), oh.next(topol));
        let (f, of) = (h.face(topol), oh.face(topol));
        // Create a new edge and rewire topology.
        let enew = topol.new_edge(vfrom, v, ph, h, oh, on)?;
        let hnew = enew.halfedge(false);
        let ohnew = enew.halfedge(true);
        // Rewire halfedge -> vertex.
        topol.halfedge_mut(oh).vertex = v;
        // Rewire halfedge -> halfedge.
        topol.link_halfedges(hnew, h);
        topol.link_halfedges(oh, ohnew);
        topol.link_halfedges(ph, hnew);
        topol.link_halfedges(ohnew, on);
        // Rewire halfedge -> face.
        topol.halfedge_mut(hnew).face = f;
        topol.halfedge_mut(ohnew).face = of;
        // Rewire vertex -> halfedge.
        topol.vertex_mut(v).halfedge = Some(h);
        topol.adjust_outgoing_halfedge(v);
        if vfrom.halfedge(topol) == Some(h) {
            topol.vertex_mut(vfrom).halfedge = Some(hnew);
            topol.adjust_outgoing_halfedge(vfrom);
        }
        if copy_props {
            topol.eprops.copy(e, enew)?;
            topol.hprops.copy_many(&[h, oh], &[hnew, ohnew])?;
        }
        Ok(hnew)
    }

    /// Split the face by connecting all incident vertices to the given vertex.
    ///
    /// This will triangulate the faces by connecting all the incident vertices
    /// to the given vertex. The given vertex must be isolated to produce valid
    /// topology, otherwise [`Error::ComplexVertex`] is returned.
    fn split_face(&mut self, f: FH, v: VH, copy_props: bool) -> Result<(), Error> {
        let topol = self.topology_mut();
        // After we're done, this vertex will be in the interior of the
        // face. The vertex must be isolated. Which means it must be isolated
        // before we start.
        if v.halfedge(topol).is_some() {
            return Err(Error::ComplexVertex(v));
        }
        let valence = f.valence(topol) as u32;
        let hend = f.halfedge(topol);
        let num_edges_before = topol.num_edges() as u32;
        let mut ei = 0u32;
        let mut hh = hend.next(topol);
        let hold = {
            // Predetermining the indices of edges we haven't created yet. We will create them later.
            let enext: EH = (num_edges_before + ((ei + 1) % valence)).into();
            let eprev: EH = (num_edges_before + ((ei + valence - 1) % valence)).into();
            let enew = topol.new_edge(
                hend.head(topol),
                v,
                hend,
                eprev.halfedge(true),
                enext.halfedge(false),
                hh,
            )?;
            ei += 1;
            enew.halfedge(false)
        };
        topol.link_halfedges(hend, hold);
        topol.halfedge_mut(hold).face = Some(f);
        let mut hold = hold.opposite();
        while hh != hend {
            let hnext = hh.next(topol);
            let fnew = topol.new_face(hh)?;
            // Predetermining the indices of edges we may not have created yet.
            let enext: EH = (num_edges_before + ((ei + 1) % valence)).into();
            let enew = topol.new_edge(hh.head(topol), v, hh, hold, enext.halfedge(false), hnext)?;
            ei += 1;
            let hnew = enew.halfedge(false);
            topol.link_halfedges(hnew, hold);
            topol.link_halfedges(hold, hh);
            topol.link_halfedges(hh, hnew);
            topol.halfedge_mut(hnew).face = Some(fnew);
            topol.halfedge_mut(hold).face = Some(fnew);
            topol.halfedge_mut(hh).face = Some(fnew);
            hold = hnew.opposite();
            hh = hnext;
        }
        topol.link_halfedges(hold, hend);
        topol.link_halfedges(hend.next(topol), hold);
        topol.halfedge_mut(hold).face = Some(f);
        topol.vertex_mut(v).halfedge = Some(hold);
        if copy_props {
            for (mesh, fnew) in topol.vf_ccw_iter_mut(v).filter(|(_m, fnew)| *fnew != f) {
                mesh.fprops.copy(f, fnew)?;
            }
        }
        Ok(())
    }

    /// Swap an edge counter-clockwise.
    ///
    /// ```rust
    /// use alum::{PolyMeshF32, HasTopology, Handle, HasIterators, EditableTopology, Vec3};
    ///
    /// let mut mesh = PolyMeshF32::new();
    /// let verts = [Vec3(0.0, 0.0, 0.0), Vec3(1.0, 0.0, 0.0),
    ///              Vec3(1.0, 1.0, 0.0), Vec3(0.0, 1.0, 0.0)];
    /// mesh.add_vertices(&verts).expect("Cannot add vertices");
    /// mesh.add_tri_face(0.into(), 1.into(), 2.into()).expect("Cannot add face");
    /// mesh.add_tri_face(0.into(), 2.into(), 3.into()).expect("Cannot add face");
    /// let fstatus = mesh.face_status_prop();
    /// let fstatus = fstatus.try_borrow().unwrap();
    /// assert_eq!(mesh.triangulated_vertices(&fstatus).flatten().map(|v| v.index())
    ///                .collect::<Vec<u32>>(), [2, 0, 1, 3, 0, 2]);
    /// let e = mesh.find_halfedge(0.into(), 2.into())
    ///             .expect("Cannot find halfedge").edge();
    /// mesh.swap_edge_ccw(e);
    /// assert_eq!(mesh.triangulated_vertices(&fstatus).flatten().map(|v| v.index())
    ///                .collect::<Vec<u32>>(), [3, 1, 2, 3, 0, 1]);
    /// ```
    fn swap_edge_ccw(&mut self, e: EH) -> Result<(), Error> {
        let topol = self.topology_mut();
        let h = e.halfedge(false);
        let oh = e.halfedge(true);
        let (f, of) = match (h.face(topol), oh.face(topol)) {
            (Some(f), Some(of)) => (f, of),
            _ => return Err(Error::CannotSwapBoundaryEdge(e)), // Cannot swap boundary edge.
        };
        let hn = h.next(topol);
        let on = oh.next(topol);
        let v0 = h.tail(topol);
        let v1 = h.head(topol);
        // Check for degeneracy.
        if f == of || hn == oh || hn.head(topol) == v0 || on == h || on.head(topol) == v1 {
            return Err(Error::DegenerateEdge(e));
        }
        let hp = h.prev(topol);
        let op = oh.prev(topol);
        let hnn = hn.next(topol);
        let onn = on.next(topol);
        let hnv = hn.head(topol);
        let onv = on.head(topol);
        // Rewire vertex -> halfedge.
        if v0.halfedge(topol) == Some(h) {
            topol.vertex_mut(v0).halfedge = Some(on);
        }
        if v1.halfedge(topol) == Some(oh) {
            topol.vertex_mut(v1).halfedge = Some(hn);
        }
        // Rewire halfedge -> vertex.
        topol.halfedge_mut(h).vertex = hnv;
        topol.halfedge_mut(oh).vertex = onv;
        // Rewire halfedge -> halfedge.
        topol.link_halfedges(oh, onn);
        topol.link_halfedges(op, hn);
        topol.link_halfedges(hn, oh);
        topol.link_halfedges(h, hnn);
        topol.link_halfedges(hp, on);
        topol.link_halfedges(on, h);
        // Rewire halfedge -> face.
        topol.halfedge_mut(hn).face = Some(of);
        topol.halfedge_mut(on).face = Some(f);
        // Rewire face -> halfedge.
        if f.halfedge(topol) == hn {
            topol.face_mut(f).halfedge = h;
        }
        if of.halfedge(topol) == on {
            topol.face_mut(of).halfedge = oh;
        }
        Ok(())
    }

    /// Swap an edge clockwise.
    ///
    /// If the edge is a boundary edge, or some other topological error is
    /// encountered, then mesh is unmodified and a `false` is
    /// returned. Otherwise a `true` is returned.
    /// ```rust
    /// use alum::{PolyMeshF32, HasTopology, Handle, HasIterators, EditableTopology, Vec3};
    ///
    /// let mut mesh = PolyMeshF32::new();
    /// let verts = [Vec3(0.0, 0.0, 0.0), Vec3(1.0, 0.0, 0.0),
    ///              Vec3(1.0, 1.0, 0.0), Vec3(0.0, 1.0, 0.0)];
    /// mesh.add_vertices(&verts).expect("Cannot add vertices");
    /// mesh.add_tri_face(0.into(), 1.into(), 2.into()).expect("Cannot add face");
    /// mesh.add_tri_face(0.into(), 2.into(), 3.into()).expect("Cannot add face");
    /// let fstatus = mesh.face_status_prop();
    /// let fstatus = fstatus.try_borrow().unwrap();
    /// assert_eq!(mesh.triangulated_vertices(&fstatus).flatten().map(|v| v.index())
    ///                .collect::<Vec<u32>>(), [2, 0, 1, 3, 0, 2]);
    /// let e = mesh.find_halfedge(0.into(), 2.into())
    ///             .expect("Cannot find halfedge").edge();
    /// mesh.swap_edge_cw(e);
    /// assert_eq!(mesh.triangulated_vertices(&fstatus).flatten().map(|v| v.index())
    ///                .collect::<Vec<u32>>(), [1, 3, 0, 3, 1, 2]);
    /// ```
    fn swap_edge_cw(&mut self, e: EH) -> bool {
        let topol = self.topology_mut();
        let h = e.halfedge(false);
        let oh = e.halfedge(true);
        let (f, of) = match (h.face(topol), oh.face(topol)) {
            (Some(f), Some(of)) => (f, of),
            _ => return false, // Cannot swap boundary edge.
        };
        let hn = h.next(topol);
        let on = oh.next(topol);
        let v0 = h.tail(topol);
        let v1 = h.head(topol);
        // Check for degeneracy.
        if f == of || hn == oh || hn.head(topol) == v0 || on == h || on.head(topol) == v1 {
            return false;
        }
        let hp = h.prev(topol);
        let op = oh.prev(topol);
        let hpp = hp.prev(topol);
        let opp = op.prev(topol);
        let hpv = hp.tail(topol);
        let opv = op.tail(topol);
        // Rewire vertex -> halfedge.
        if v0.halfedge(topol) == Some(h) {
            topol.vertex_mut(v0).halfedge = Some(on);
        }
        if v1.halfedge(topol) == Some(oh) {
            topol.vertex_mut(v1).halfedge = Some(hn);
        }
        // Rewire halfedge -> vertex.
        topol.halfedge_mut(h).vertex = opv;
        topol.halfedge_mut(oh).vertex = hpv;
        // Rewire halfedge -> halfedge.
        topol.link_halfedges(h, op);
        topol.link_halfedges(op, hn);
        topol.link_halfedges(hpp, h);
        topol.link_halfedges(oh, hp);
        topol.link_halfedges(hp, on);
        topol.link_halfedges(opp, oh);
        // Rewire halfedge -> face.
        topol.halfedge_mut(op).face = Some(f);
        topol.halfedge_mut(hp).face = Some(of);
        // Rewire face -> halfedge.
        if f.halfedge(topol) == hp {
            topol.face_mut(f).halfedge = h;
        }
        if of.halfedge(topol) == op {
            topol.face_mut(of).halfedge = oh;
        }
        true
    }

    /// An edge is a unique link if it is the only edge connecting the two faces
    /// incident on it.
    ///
    /// The boundary is treated as one face. So a boundary edge can be a simple
    /// links only if it is the lone boundary edge, incident on the opposite
    /// face.
    fn edge_is_unique_link(&self, e: EH) -> bool {
        let h = e.halfedge(false);
        let fo = h.opposite().face(self);
        self.loop_ccw_iter(h)
            .skip(1)
            .all(|h| h.opposite().face(self) != fo)
    }

    /// Remove an edge and unite the two incident faces into one face.
    ///
    /// ```text
    ///     +---------+---------+             +---------+---------+
    ///     |         |         |             |                   |
    ///     |         |         |             |                   |
    ///     |    f0   e    f1   |     ====>   |         f0        |  (f1 is deleted)
    ///     |         |         |             |                   |
    ///     |         |         |             |                   |
    ///     +---------+---------+             +---------+---------+
    /// ```
    fn remove_edge(
        &mut self,
        e: EH,
        hstatus: &mut HPropBuf<Status>,
        estatus: &mut EPropBuf<Status>,
        fstatus: &mut FPropBuf<Status>,
    ) -> Result<FH, Error> {
        //    <--------- <----------v0<---------- <----------
        //   |                n0    ^|     p1                ^
        //   |                      ||                       |
        //   |                      ||                       |
        //   |         f0         h0||h1         f1          |
        //   |                      ||                       |
        //   |                      ||                       |
        //   v                p0    |v     n1                |
        //    ---------> ---------->v1----------> ---------->
        let topol = self.topology_mut();
        if estatus[e].deleted() {
            return Err(Error::DeletedEdge(e));
        }
        if !topol.edge_is_unique_link(e) {
            return Err(Error::EdgeIsNotAUniqueLink(e));
        }
        let (h0, h1) = e.halfedges();
        let (f0, f1) = match (h0.face(topol), h1.face(topol)) {
            (Some(f0), Some(f1)) => (f0, f1),
            _ => return Err(Error::CannotRemoveBoundaryEdge(e)),
        };
        let (p0, p1) = (h0.prev(topol), h1.prev(topol));
        let (n0, n1) = (h0.next(topol), h1.next(topol));
        let (v0, v1) = (h0.head(topol), h1.head(topol));
        // Rewire vertex -> halfedge.
        if v0.halfedge(topol) == Some(h1) {
            topol.vertex_mut(v0).halfedge = Some(n0);
        }
        if v1.halfedge(topol) == Some(h0) {
            topol.vertex_mut(v1).halfedge = Some(n1);
        }
        // Rewire halfedge -> halfedge.
        topol.link_halfedges(p0, n1);
        topol.link_halfedges(p1, n0);
        // Rewire face -> halfedge. Keep f0 and delete f1.
        if f0.halfedge(topol) == h0 {
            topol.face_mut(f0).halfedge = p0;
        }
        // Rewire halfedge -> face for the loop of f1.
        for (mesh, h) in topol.loop_ccw_iter_mut(n1).take_while(|(_, h)| *h != n0) {
            mesh.halfedge_mut(h).face = Some(f0);
        }
        estatus[e].set_deleted(true);
        hstatus[h0].set_deleted(true);
        hstatus[h1].set_deleted(true);
        fstatus[f1].set_deleted(true);
        Ok(f0)
    }

    /// Remove an edge and unite the two incident faces into one face. This is
    /// the same as `Self::remove_edge` except it will internally try to borrow
    /// the required properties without the caller having to supply them.
    ///
    /// ```text
    ///     +---------+---------+             +---------+---------+
    ///     |         |         |             |                   |
    ///     |         |         |             |                   |
    ///     |    f0   e    f1   |     ====>   |         f0        |  (f1 is deleted)
    ///     |         |         |             |                   |
    ///     |         |         |             |                   |
    ///     +---------+---------+             +---------+---------+
    /// ```
    fn try_remove_edge(&mut self, e: EH) -> Result<FH, Error> {
        let topol = self.topology_mut();
        let mut estatus = topol.estatus.clone();
        let mut estatus = estatus.try_borrow_mut()?;
        let mut fstatus = topol.fstatus.clone();
        let mut fstatus = fstatus.try_borrow_mut()?;
        let mut hstatus = topol.hstatus.clone();
        let mut hstatus = hstatus.try_borrow_mut()?;
        self.remove_edge(e, &mut hstatus, &mut estatus, &mut fstatus)
    }

    /// Insert a new edge panning the end of `prev` and the start of `next` to
    /// split the loop into two.
    ///
    /// ```text
    ///     <--------- <----------  <---------- <----------
    ///    |              next    ^|                       ^
    ///    |                      ||                       |
    ///    |                      ||                       |
    ///    |              new-edge||                       |
    ///    |                      ||                       |
    ///    |                      ||                       |
    ///    v              prev    |v                       |
    ///     ---------> ---------->  ----------> ---------->
    /// ```
    ///
    /// The loop is split into two as shown in this diagram by inserting the new
    /// edge to span `prev` and `next`. The two halfedges must be part of the
    /// same loop. If this loop is a boundary loop, a new face is inserted in
    /// the loop containing `prev` and `next`. If the original loop contains a
    /// face, the face is split into two faces. The existing face will remain
    /// valid and correspond to the loop containing `prev` and `next`, and a new
    /// face is created for the right loop.
    ///
    /// So in both cases, i.e. whether or not the loop is a boundary loop, or
    /// has a face, 1 new face is created during this operation. This can be
    /// avoided by optionally supplying a `newface`. If `newface` has `Some`
    /// face in it, that will be reused instead of creating a new face. The face
    /// supplied for reuse MUST be a deleted face, otherwise an error is
    /// returned.
    fn insert_edge(&mut self, prev: HH, next: HH, newface: Option<FH>) -> Result<EH, Error> {
        //    <--------- <----------v1<---------- <----------
        //   |                next  ^|     n0                ^
        //   |                      ||                       |
        //   |                      ||                       |
        //   |          f         h0||h1       fnew          |
        //   |                      ||                       |
        //   |                      ||                       |
        //   v                prev  |v     p1                |
        //    ---------> ---------->v0----------> ---------->
        let topol = self.topology_mut();
        let (p1, n0) = (prev.next(topol), next.prev(topol));
        if p1 == next || prev == next {
            return Err(Error::CannotInsertEdge(prev, next));
        }
        let f = prev.face(topol);
        if f != next.face(topol) {
            return Err(Error::HalfedgesNotInTheSameLoop(prev, next));
        }
        // Check to make sure the new face, if provided is a deleted face.
        if let Some(fnew) = newface {
            let mut fstatus = topol.fstatus.try_borrow_mut()?;
            if !fstatus[fnew].deleted() {
                return Err(Error::NotDeletedFace(fnew));
            }
            fstatus[fnew].set_deleted(false);
        }
        if f.is_none() {
            // Check if the halfedges are part of the same boundary loop. March
            // simultaenously starting from both prev and next halfedges, and
            // see if you arrive at the other halfedge. Marching from both
            // ensures we'll detect the loop as soon as possible.
            if !topol
                .loop_ccw_iter(prev)
                .zip(topol.loop_cw_iter(next))
                .any(|(n, p)| n == prev || p == next)
            {
                return Err(Error::HalfedgesNotInTheSameLoop(prev, next));
            }
        }
        let v0 = prev.head(topol);
        let v1 = next.tail(topol);
        let enew = topol.new_edge(v0, v1, prev, next, n0, p1)?;
        let (h0, h1) = enew.halfedges();
        // Rewire halfedge -> halfedge.
        topol.link_halfedges(prev, h0);
        topol.link_halfedges(h0, next);
        topol.link_halfedges(n0, h1);
        topol.link_halfedges(h1, p1);
        // Rewire face -> halfedge and halfedge -> face.
        match f {
            Some(f) => {
                let fnew = match newface {
                    Some(fnew) => {
                        topol.face_mut(fnew).halfedge = h1;
                        fnew
                    }
                    None => topol.new_face(h1)?,
                };
                let hf = f.halfedge(topol);
                topol.halfedge_mut(h0).face = Some(f);
                for (mesh, h) in topol.loop_ccw_iter_mut(h1) {
                    if hf == h {
                        mesh.face_mut(f).halfedge = h0;
                    }
                    mesh.halfedge_mut(h).face = Some(fnew);
                }
            }
            None => {
                let fnew = match newface {
                    Some(fnew) => {
                        topol.face_mut(fnew).halfedge = h0;
                        fnew
                    }
                    None => topol.new_face(h0)?,
                };
                for (mesh, h) in topol.loop_ccw_iter_mut(h0) {
                    mesh.halfedge_mut(h).face = Some(fnew);
                }
            }
        }
        // Adjust vertex halfedges.
        topol.adjust_outgoing_halfedge(v0);
        topol.adjust_outgoing_halfedge(v1);
        Ok(enew)
    }
}

impl<const DIM: usize, A> EditableTopology for PolyMeshT<DIM, A> where A: Adaptor<DIM> {}

impl EditableTopology for Topology {}

#[cfg(test)]
mod test {
    use crate::{
        HH,
        edit::EditableTopology,
        element::Handle,
        iterator::HasIterators,
        mesh::PolyMeshF32,
        topol::{
            HasTopology, TopolCache,
            test::{loop_mesh, quad_box},
        },
    };

    #[test]
    fn t_box_check_edge_collapse() {
        let qbox = quad_box();
        for h in qbox.halfedges() {
            assert!(
                qbox.try_check_edge_collapse(h)
                    .expect("Cannot check halfedge collapse")
            );
        }
    }

    #[test]
    fn t_loop_mesh_check_edge_collapse() {
        let mesh = loop_mesh();
        assert_eq!(48, mesh.num_halfedges());
        // The edges spanning different boundary loops cannot be
        // collapsed. There are 8 of them, i.e. 16 halfedges. The remaining 32
        // can be collapsed.
        assert_eq!(
            (32, 16),
            mesh.halfedges().fold((0usize, 0usize), |(can, cannot), h| {
                if mesh
                    .try_check_edge_collapse(h)
                    .expect("Cannot check collapse")
                {
                    (can + 1, cannot)
                } else {
                    (can, 1 + cannot)
                }
            })
        );
    }

    #[test]
    fn t_box_edge_collapse() {
        let mut qbox = quad_box();
        let mut hcache = Vec::new();
        let h = qbox
            .find_halfedge(5.into(), 6.into())
            .expect("Cannot find halfedge");
        qbox.try_collapse_edge(h, &mut hcache)
            .expect("Cannot collapse edges");
        assert_eq!(qbox.num_faces(), 6);
        assert_eq!(
            (2, 4),
            qbox.faces()
                .fold((0usize, 0usize), |(t, q), f| match f.valence(&qbox) {
                    3 => (t + 1, q),
                    4 => (t, q + 1),
                    _ => (t, q),
                })
        );
        {
            let estatus = qbox
                .estatus
                .try_borrow()
                .expect("Cannot borrow the edge status property");
            assert_eq!(
                (1, 11),
                qbox.edges().fold((0usize, 0usize), |(del, ndel), e| {
                    if estatus[e].deleted() {
                        (del + 1, ndel)
                    } else {
                        (del, 1 + ndel)
                    }
                })
            );
        }
        {
            let hstatus = qbox
                .hstatus
                .try_borrow()
                .expect("Cannot borrow the halfedge status property");
            assert_eq!(
                (2, 22),
                qbox.halfedges().fold((0usize, 0usize), |(del, ndel), h| {
                    if hstatus[h].deleted() {
                        (del + 1, ndel)
                    } else {
                        (del, 1 + ndel)
                    }
                })
            );
        }
    }

    #[test]
    fn t_box_double_edge_collapse() {
        let mut qbox = quad_box();
        let mut cache = TopolCache::default();
        // Collapse two opposite edges of a face, to produce a triangular prism.
        let h = qbox
            .find_halfedge(5.into(), 6.into())
            .expect("Cannot find halfedge");
        qbox.try_collapse_edge(h, &mut cache.halfedges)
            .expect("Cannot collapse edges");
        let h = qbox
            .find_halfedge(4.into(), 7.into())
            .expect("Cannot find halfedge");
        qbox.try_collapse_edge(h, &mut cache.halfedges)
            .expect("Cannot collapse edge");
        {
            let estatus = qbox
                .estatus
                .try_borrow()
                .expect("Cannot borrow the edge status property");
            assert_eq!(
                (3, 9),
                qbox.edges().fold((0usize, 0usize), |(del, ndel), e| {
                    if estatus[e].deleted() {
                        (del + 1, ndel)
                    } else {
                        (del, 1 + ndel)
                    }
                })
            );
        }
        {
            let hstatus = qbox
                .hstatus
                .try_borrow()
                .expect("Cannot borrow the halfedge status property");
            assert_eq!(
                (6, 18),
                qbox.halfedges().fold((0usize, 0usize), |(del, ndel), h| {
                    if hstatus[h].deleted() {
                        (del + 1, ndel)
                    } else {
                        (del, 1 + ndel)
                    }
                })
            );
        }
        {
            let fstatus = qbox
                .fstatus
                .try_borrow()
                .expect("Cannot borrow the halfedge status property");
            assert_eq!(
                (1, 5),
                qbox.faces().fold((0usize, 0usize), |(del, ndel), h| {
                    if fstatus[h].deleted() {
                        (del + 1, ndel)
                    } else {
                        (del, 1 + ndel)
                    }
                })
            );
            assert_eq!(
                (2, 3),
                qbox.faces().fold((0usize, 0usize), |(t, q), f| {
                    if fstatus[f].deleted() {
                        (t, q)
                    } else {
                        match f.valence(&qbox) {
                            3 => (t + 1, q),
                            4 => (t, q + 1),
                            _ => (t, q),
                        }
                    }
                })
            );
        }
        qbox.garbage_collection(&mut cache)
            .expect("Garbage collection failed");
        assert_eq!(6, qbox.num_vertices());
        assert_eq!(18, qbox.num_halfedges());
        assert_eq!(9, qbox.num_edges());
        assert_eq!(5, qbox.num_faces());
    }

    #[test]
    fn t_box_triangulated_indices() {
        let qbox = quad_box();
        assert_eq!(
            qbox.faces()
                .flat_map(|f| qbox.triangulated_face_vertices(f))
                .flatten()
                .map(|v| v.index())
                .collect::<Vec<_>>(),
            &[
                1, 0, 3, 1, 3, 2, 4, 0, 1, 4, 1, 5, 5, 1, 2, 5, 2, 6, 6, 2, 3, 6, 3, 7, 7, 3, 0, 7,
                0, 4, 7, 4, 5, 7, 5, 6
            ]
        );
    }

    #[test]
    fn t_box_triangulate_face() {
        let qbox = {
            let mut mesh = quad_box();
            mesh.triangulate_face(5.into())
                .expect("Failed to triangulate face");
            mesh
        };
        assert_eq!(7, qbox.num_faces());
        assert_eq!(
            (2, 5),
            qbox.faces().fold((0usize, 0usize), |(t, q), f| {
                match f.valence(&qbox) {
                    3 => (t + 1, q),
                    4 => (t, 1 + q),
                    _ => (t, q),
                }
            })
        );
        assert_eq!(13, qbox.num_edges());
        assert_eq!(26, qbox.num_halfedges());
        assert_eq!(
            qbox.fv_ccw_iter(5.into())
                .map(|v| v.index())
                .collect::<Vec<_>>(),
            &[5, 6, 7]
        );
        assert_eq!(
            qbox.fv_ccw_iter(6.into())
                .map(|v| v.index())
                .collect::<Vec<_>>(),
            &[4, 5, 7]
        )
    }

    #[test]
    fn t_box_triangulate() {
        let qbox = {
            let mut mesh = quad_box();
            mesh.triangulate().expect("Cannot triangulate mesh");
            mesh
        };
        assert_eq!(12, qbox.num_faces());
        assert_eq!(18, qbox.num_edges());
        assert_eq!(36, qbox.num_halfedges());
        assert_eq!(8, qbox.num_vertices());
        assert_eq!(
            qbox.faces()
                .flat_map(|f| qbox.fv_ccw_iter(f))
                .map(|v| v.index())
                .collect::<Vec<_>>(),
            &[
                3, 2, 1, 1, 5, 4, 2, 6, 5, 3, 7, 6, 0, 4, 7, 5, 6, 7, 0, 3, 1, 0, 1, 4, 1, 2, 5, 2,
                3, 6, 3, 0, 7, 4, 5, 7
            ]
        );
    }

    #[test]
    fn t_box_split_edge() {
        let mut qbox = quad_box();
        let e = qbox
            .find_halfedge(4.into(), 5.into())
            .expect("Cannot find halfedge")
            .edge();
        let h = e.halfedge(false);
        let oh = e.halfedge(true);
        let v = qbox.add_vertex().expect("Cannotr add vertex");
        let hnew = qbox.split_edge(h, v, false).expect("Cannot split edge");
        let ohnew = hnew.opposite();
        assert_eq!(oh.head(&qbox), ohnew.tail(&qbox));
        assert_eq!(oh.head(&qbox), v);
        assert_eq!(hnew.head(&qbox), h.tail(&qbox));
        assert_eq!(hnew.head(&qbox), v);
        assert_eq!(
            ohnew.next(&qbox),
            qbox.find_halfedge(5.into(), 6.into())
                .expect("Cannot find halfedge")
        );
        assert_eq!(
            hnew.prev(&qbox),
            qbox.find_halfedge(1.into(), 5.into())
                .expect("Cannot find halfedge")
        );
        assert_eq!(h.prev(&qbox), hnew);
        assert_eq!(oh.next(&qbox), ohnew);
        assert_eq!(h.face(&qbox), hnew.face(&qbox));
        assert_eq!(oh.face(&qbox), ohnew.face(&qbox));
        qbox.check().expect("Topological errors found");
    }

    #[test]
    fn t_box_split_edge_copy_props() {
        let mut qbox = quad_box();
        let e = qbox
            .find_halfedge(5.into(), 6.into())
            .expect("Cannot find halfedge")
            .edge();
        // Set properties.
        let mut eprop = qbox.create_edge_prop::<usize>(0);
        eprop.set(e, 123).expect("Cannot set property");
        let mut hprop = qbox.create_halfedge_prop::<usize>(0);
        hprop
            .set(e.halfedge(true), 234)
            .expect("Cannot set property");
        hprop
            .set(e.halfedge(false), 345)
            .expect("Cannot set property");
        assert_eq!(
            1,
            qbox.edges()
                .filter(|e| eprop.get_cloned(*e).expect("Cannot read property") != usize::default())
                .count()
        );
        assert_eq!(
            2,
            qbox.halfedges()
                .filter(|h| hprop.get_cloned(*h).expect("Cannot read property") != usize::default())
                .count()
        );
        // Do the split and check topology.
        let h = e.halfedge(false);
        let oh = e.halfedge(true);
        let v = qbox.add_vertex().expect("Cannotr add vertex");
        let hnew = qbox.split_edge(h, v, true).expect("Cannot split edge");
        let ohnew = hnew.opposite();
        assert_eq!(oh.head(&qbox), ohnew.tail(&qbox));
        assert_eq!(oh.head(&qbox), v);
        assert_eq!(hnew.head(&qbox), h.tail(&qbox));
        assert_eq!(hnew.head(&qbox), v);
        assert_eq!(h.prev(&qbox), hnew);
        assert_eq!(oh.next(&qbox), ohnew);
        assert_eq!(h.face(&qbox), hnew.face(&qbox));
        assert_eq!(oh.face(&qbox), ohnew.face(&qbox));
        // Check properties.
        assert_eq!(
            2,
            qbox.edges()
                .filter(|e| eprop.get_cloned(*e).expect("Cannot read property") != usize::default())
                .count()
        );
        assert_eq!(
            4,
            qbox.halfedges()
                .filter(|h| hprop.get_cloned(*h).expect("Cannot read property") != usize::default())
                .count()
        );
        let eprop = eprop.try_borrow().expect("Cannot borrow edge");
        assert_eq!(eprop[e], eprop[hnew.edge()]);
        let hprop = hprop.try_borrow().expect("Cannot borrow halfedge");
        assert_eq!(hprop[h], hprop[hnew]);
        assert_eq!(hprop[oh], hprop[ohnew]);
        qbox.check().expect("Topological errors found");
    }

    #[test]
    fn t_box_swap_edge_ccw() {
        let mut qbox = quad_box();
        qbox.triangulate().expect("Cannot triangulate the mesh");
        let h = qbox
            .find_halfedge(5.into(), 7.into())
            .expect("Cannot find halfedge");
        let e = h.edge();
        qbox.swap_edge_ccw(e).expect("Cannot swap edge");
        assert_eq!(
            qbox.faces()
                .flat_map(|f| qbox.fv_ccw_iter(f))
                .map(|v| v.index())
                .collect::<Vec<_>>(),
            &[
                3, 2, 1, 1, 5, 4, 2, 6, 5, 3, 7, 6, 0, 4, 7, 6, 7, 4, 0, 3, 1, 0, 1, 4, 1, 2, 5, 2,
                3, 6, 3, 0, 7, 4, 5, 6
            ]
        );
        qbox.check().expect("Topological errors found");
    }

    #[test]
    fn t_box_swap_edge_cw() {
        let mut qbox = quad_box();
        qbox.triangulate().expect("Cannot triangulate the mesh");
        let h = qbox
            .find_halfedge(5.into(), 7.into())
            .expect("Cannot find halfedge");
        let e = h.edge();
        assert!(qbox.swap_edge_cw(e), "Cannot swap edge");
        assert_eq!(
            qbox.faces()
                .flat_map(|f| qbox.fv_ccw_iter(f))
                .map(|v| v.index())
                .collect::<Vec<_>>(),
            &[
                3, 2, 1, 1, 5, 4, 2, 6, 5, 3, 7, 6, 0, 4, 7, 4, 5, 6, 0, 3, 1, 0, 1, 4, 1, 2, 5, 2,
                3, 6, 3, 0, 7, 4, 6, 7
            ]
        );
        qbox.check().expect("Topological errors found");
    }

    #[test]
    fn t_box_remove_edge() {
        let mut cache = TopolCache::default();
        let mut qbox = quad_box();
        qbox.triangulate().expect("Cannot triangulate the mesh");
        qbox.try_remove_edge(
            qbox.find_halfedge(5.into(), 7.into())
                .expect("Cannot find halfedge")
                .edge(),
        )
        .expect("Cannot remove edge");
        qbox.garbage_collection(&mut cache)
            .expect("Cannot garbage collect");
        qbox.check().expect("Topological errors found");
        assert_eq!(11, qbox.num_faces());
        assert_eq!(17, qbox.num_edges());
        assert_eq!(8, qbox.num_vertices());
        assert_eq!(
            (10, 1),
            qbox.faces().fold((0usize, 0usize), |(tris, quads), f| {
                match f.valence(&qbox) {
                    3 => (tris + 1, quads),
                    4 => (tris, quads + 1),
                    _ => (tris, quads),
                }
            })
        );
        qbox.try_remove_edge(
            qbox.find_halfedge(1.into(), 4.into())
                .expect("Cannot find halfedge")
                .edge(),
        )
        .expect("Cannot remove edge");
        qbox.garbage_collection(&mut cache)
            .expect("Cannot garbage collect");
        qbox.check().expect("Topological errors found");
        assert_eq!(10, qbox.num_faces());
        assert_eq!(16, qbox.num_edges());
        assert_eq!(8, qbox.num_vertices());
        assert_eq!(
            (8, 2),
            qbox.faces().fold((0usize, 0usize), |(tris, quads), f| {
                match f.valence(&qbox) {
                    3 => (tris + 1, quads),
                    4 => (tris, quads + 1),
                    _ => (tris, quads),
                }
            })
        );
    }

    #[test]
    fn t_loop_mesh_insert_edge_in_hole() {
        let mut mesh = loop_mesh();
        let e = mesh
            .insert_edge(
                mesh.find_halfedge(5.into(), 6.into())
                    .expect("Cannot find halfedge"),
                mesh.find_halfedge(9.into(), 5.into())
                    .expect("Cannot find halfedge"),
                None,
            )
            .expect("Cannot insert halfedge");
        let (h, oh) = e.halfedges();
        mesh.check().expect("Topological errors found");
        assert!(oh.is_boundary(&mesh));
        assert!(!h.is_boundary(&mesh));
        assert_eq!(3, mesh.loop_ccw_iter(h).count());
        assert_eq!(3, mesh.loop_ccw_iter(oh).count());
        assert_eq!(
            (1, 8),
            mesh.faces().fold((0usize, 0usize), |(tris, quads), f| {
                match f.valence(&mesh) {
                    3 => (tris + 1, quads),
                    4 => (tris, quads + 1),
                    _ => (tris, quads),
                }
            })
        );
    }

    #[test]
    fn t_box_insert_edge() {
        let mut mesh = quad_box();
        let e = mesh
            .insert_edge(
                mesh.find_halfedge(4.into(), 5.into())
                    .expect("Cannot find halfedge"),
                mesh.find_halfedge(7.into(), 4.into())
                    .expect("Cannot find halfedge"),
                None,
            )
            .expect("Cannot insert edge");
        let (h, oh) = e.halfedges();
        mesh.check().expect("Topological errors found");
        assert!(!h.is_boundary(&mesh));
        assert!(!oh.is_boundary(&mesh));
        assert_eq!(3, mesh.loop_ccw_iter(h).count());
        assert_eq!(3, mesh.loop_ccw_iter(oh).count());
    }

    #[test]
    fn t_open_box_insert_edge_reuse_face() {
        let mut mesh = PolyMeshF32::unit_box().unwrap();
        mesh.delete_face(5.into(), false).unwrap();
        {
            let fstatus = mesh.face_status_prop();
            let fstatus = fstatus.try_borrow().unwrap();
            assert_eq!(5, mesh.faces().filter(|&f| !fstatus[f].deleted()).count());
            assert_eq!(6, mesh.num_faces());
        }
        let h = mesh.halfedges().find(|h| h.is_boundary(&mesh)).unwrap();
        let e = mesh.insert_edge(h, h.prev(&mesh), Some(5.into())).unwrap();
        let (h, oh) = e.halfedges();
        assert!(!h.is_boundary(&mesh));
        assert!(oh.is_boundary(&mesh));
        assert_eq!(3, mesh.loop_ccw_iter(oh).count());
        assert_eq!(3, mesh.loop_ccw_iter(h).count());
        {
            let fstatus = mesh.face_status_prop();
            let fstatus = fstatus.try_borrow().unwrap();
            assert_eq!(6, mesh.faces().filter(|&f| !fstatus[f].deleted()).count());
            assert_eq!(6, mesh.num_faces());
        }
    }

    #[test]
    fn t_box_insert_edge_reuse_face() {
        let mut mesh = PolyMeshF32::unit_box().unwrap();
        mesh.delete_face(5.into(), false).unwrap();
        let fstatus = mesh.face_status_prop();
        {
            let fstatus = fstatus.try_borrow().unwrap();
            assert_eq!(5, mesh.faces().filter(|&f| !fstatus[f].deleted()).count());
            assert_eq!(6, mesh.num_faces());
        }
        mesh.add_quad_face(4.into(), 5.into(), 6.into(), 7.into())
            .unwrap();
        {
            let fstatus = fstatus.try_borrow().unwrap();
            assert_eq!(6, mesh.faces().filter(|&f| !fstatus[f].deleted()).count());
        }
        assert_eq!(7, mesh.num_faces());
        let h = mesh.find_halfedge(4.into(), 5.into()).unwrap();
        let e = mesh.insert_edge(h, h.prev(&mesh), Some(5.into())).unwrap();
        let (h, oh) = e.halfedges();
        assert!(!h.is_boundary(&mesh));
        assert!(!oh.is_boundary(&mesh));
        assert_eq!(3, mesh.loop_ccw_iter(oh).count());
        assert_eq!(3, mesh.loop_ccw_iter(h).count());
        {
            let fstatus = mesh.face_status_prop();
            let fstatus = fstatus.try_borrow().unwrap();
            assert_eq!(7, mesh.faces().filter(|&f| !fstatus[f].deleted()).count());
            assert_eq!(7, mesh.num_faces());
        }
    }

    #[test]
    fn t_box_split_face() {
        let mut mesh = quad_box();
        const DEFAULT_PROP: u8 = 42u8;
        let mut fprop = mesh.create_face_prop(DEFAULT_PROP);
        {
            // Set face indices as property values.
            let mut fprop = fprop.try_borrow_mut().expect("Cannot borrow property");
            for f in mesh.faces() {
                fprop[f] = f.index() as u8;
            }
        }
        let vnew = mesh.add_vertex().expect("Cannot add vertex");
        mesh.split_face(5.into(), vnew, false)
            .expect("Cannot split face");
        let mesh = &mesh; // Immutable.
        mesh.check_topology().expect("Topological errors found");
        assert_eq!(
            (4, 5),
            mesh.faces()
                .fold((0usize, 0usize), |(tris, quads), f| match f.valence(mesh) {
                    3 => (tris + 1, quads),
                    4 => (tris, quads + 1),
                    _ => (tris, quads),
                })
        );
        // Properties should not be copied to the new faces. They should get the default value.
        let fprop = fprop.try_borrow().expect("Cannot borrow property");
        assert_eq!(
            (6, 3),
            mesh.faces().fold((0usize, 0usize), |(old, new), f| {
                if fprop[f] == DEFAULT_PROP {
                    (old, 1 + new)
                } else {
                    (1 + old, new)
                }
            })
        );
    }

    #[test]
    fn t_box_split_face_copy_props() {
        let mut mesh = quad_box();
        const DEFAULT_PROP: u8 = 42u8;
        let mut fprop = mesh.create_face_prop(DEFAULT_PROP);
        {
            // Set face indices as property values.
            let mut fprop = fprop.try_borrow_mut().expect("Cannot borrow property");
            for f in mesh.faces() {
                fprop[f] = f.index() as u8;
            }
        }
        let vnew = mesh.add_vertex().expect("Cannot add vertex");
        mesh.split_face(5.into(), vnew, true)
            .expect("Cannot split face");
        let mesh = &mesh; // Immutable.
        mesh.check_topology().expect("Topological errors found");
        assert_eq!(
            (4, 5),
            mesh.faces()
                .fold((0usize, 0usize), |(tris, quads), f| match f.valence(mesh) {
                    3 => (tris + 1, quads),
                    4 => (tris, quads + 1),
                    _ => (tris, quads),
                })
        );
        // Properties should not be copied to the new faces. They should get the default value.
        let fprop = fprop.try_borrow().expect("Cannot borrow property");
        assert_eq!(
            (9, 0),
            mesh.faces().fold((0usize, 0usize), |(old, new), f| {
                if fprop[f] == DEFAULT_PROP {
                    (old, 1 + new)
                } else {
                    (1 + old, new)
                }
            })
        );
    }

    #[test]
    fn t_box_insert_collapse() {
        let mut mesh = PolyMeshF32::unit_box().expect("Cannot make a box");
        let h: HH = 6.into();
        let (hnew, _) = mesh
            .insert_edge(h.next(&mesh), h, None)
            .unwrap()
            .halfedges();
        mesh.check_topology().unwrap();
        assert!(mesh.try_check_edge_collapse(hnew).unwrap());
        let mut hcache = Vec::new();
        mesh.try_collapse_edge(hnew, &mut hcache).unwrap();
        mesh.check_topology().unwrap();
        mesh.garbage_collection().unwrap();
        assert_eq!(5, mesh.num_faces());
        assert_eq!(7, mesh.num_vertices());
        assert_eq!(10, mesh.num_edges());
    }
}<|MERGE_RESOLUTION|>--- conflicted
+++ resolved
@@ -64,16 +64,10 @@
             None
         };
         if let (Some(vl), Some(vr)) = (vl, vr)
-<<<<<<< HEAD
-            && vl == vr {
-                return false;
-            }
-=======
             && vl == vr
         {
             return false;
         }
->>>>>>> a4a33d5f
         let v0_boundary = v0.is_boundary(self);
         let v1_boundary = v1.is_boundary(self);
         // Check if we're collapsing across two different boundaries.
@@ -121,11 +115,6 @@
         }
         // Check again if left and right are the same vertex.
         if let Some(h) = v0.halfedge(self)
-<<<<<<< HEAD
-            && vertex_status[h.head(self)].tagged() && vl == vr && htriangle && ohtriangle {
-                return false;
-            }
-=======
             && vertex_status[h.head(self)].tagged()
             && vl == vr
             && htriangle
@@ -133,7 +122,6 @@
         {
             return false;
         }
->>>>>>> a4a33d5f
         true
     }
 
@@ -187,16 +175,10 @@
         topol.adjust_outgoing_halfedge(v1);
         // Rewire face -> halfedge.
         if let Some(fo) = fo
-<<<<<<< HEAD
-            && fo.halfedge(topol) == o {
-                topol.face_mut(fo).halfedge = h1;
-            }
-=======
             && fo.halfedge(topol) == o
         {
             topol.face_mut(fo).halfedge = h1;
         }
->>>>>>> a4a33d5f
         // Delete stuff.
         if let Some(fh) = fh {
             fstatus[fh].set_deleted(true);
